import pkg from '../package.json' with { type: 'json' }
import crypto from 'node:crypto'
import { Buffer } from 'node:buffer'
import { config } from './config.ts'

import type { BinaryToTextEncoding } from 'node:crypto'
import type { Request, RouterContext } from '@oak/oak'

interface FormatOptions {
  locale?: string
  timeZone?: string
}

type Primitive = boolean | number | string | null | undefined

export class Common {
<<<<<<< HEAD
  static chromeUA = 'Mozilla/5.0 (Windows NT 10.0; Win64; x64) AppleWebKit/537.36 (KHTML, like Gecko) Chrome/110.0.0.0 Safari/537.36 Edg/110.0.1587.69'
  
  static buildJson(data: boolean | number | string | object | null, code = 200, message = COMMON_MSG) {
=======
  static buildJson(data: boolean | number | string | object | null, code = 200) {
>>>>>>> 7f1d4a65
    return {
      code,
      data,
      __debug__: Common.getApiInfo(),
    }
  }

  static requireArguments(name: string | string[], ctx: RouterContext<any, Record<string, any>>) {
    ctx.response.status = 400
    const args = Array.isArray(name) ? name : [name]

    ctx.response.body = Common.buildJson(
      null,
      400,
      `参数 ${args.join(', ')} 不能为空，可以是 GET 请求的 query 参数或 POST 请求的 body JSON 参数。query 参数请进行必要的 URL 编码`,
    )
  }

  static localeDate(ts: number | string | Date = Date.now(), options: FormatOptions = {}) {
    const { locale = 'zh-CN', timeZone = 'Asia/Shanghai' } = options
    const today = ts instanceof Date ? ts : new Date(ts)

    const formatter = new Intl.DateTimeFormat(locale, {
      year: 'numeric',
      month: '2-digit',
      day: '2-digit',
      timeZone,
    })

    return formatter.format(today)
  }

  static localeTime(ts: number | string | Date = Date.now(), options: FormatOptions & { seconds?: boolean } = {}) {
    const { locale = 'zh-CN', timeZone = 'Asia/Shanghai', seconds = true } = options
    const now = ts instanceof Date ? ts : new Date(ts)

    const formatter = new Intl.DateTimeFormat(locale, {
      year: 'numeric',
      month: '2-digit',
      day: '2-digit',
      hour: '2-digit',
      hourCycle: 'h23',
      minute: '2-digit',
      second: seconds ? '2-digit' : undefined,
      timeZone,
    })

    return formatter.format(now)
  }

  static useProxiedUrl(link: string) {
    if (!globalThis.env.DEV) return link
    const url = new URL(link)
    url.searchParams.set('proxy-host', url.host)
    url.host = 'proxy.viki.moe'
    return url.toString()
  }

  static randomInt(min: number, max: number) {
    return Math.floor(Math.random() * (max - min + 1)) + min
  }

  static randomItem<T>(arr: T[]): T {
    return arr[Math.floor(Math.random() * arr.length)]
  }

  static async getParam(name: string, request: Request) {
    let value = request.url.searchParams.get(name) || ''
    try {
      if (!value) {
        value = (await request.body.json())[name] || ''
      }
    } catch {
      // ignored
    }
    return value
  }

  static transformEntities(str: string, mode: 'unicode2ascii' | 'ascii2unicode' = 'ascii2unicode') {
    if (mode === 'ascii2unicode') {
      return str.replace(/&#(\d+);/g, (_, $1) => String.fromCharCode(Number($1)))
    }

    return str.replace(/./, (_) => `&#${_.charCodeAt(0)};`)
  }

  static md5(text: string, encoding: 'buffer'): Buffer
  static md5(text: string, encoding?: BinaryToTextEncoding): string
  static md5(text: string, encoding: 'buffer' | BinaryToTextEncoding = 'hex'): string | Buffer {
    if (encoding === 'buffer') {
      return crypto.createHash('md5').update(text).digest()
    }
    return crypto.createHash('md5').update(text).digest(encoding)
  }

  static isNullish(value: unknown): value is null | undefined {
    return value === null || value === undefined
  }

  static qs(
    params: Record<string, Primitive | Primitive[]> | string | URLSearchParams,
    options: {
      /** 是否移除值为 null 或 undefined 的键 */
      removeNullish?: boolean
    } = {},
  ): string {
    const { removeNullish = true } = options
    const entries = Object.entries(params)
    const hasArray = entries.some(([, value]) => Array.isArray(value))

    if (hasArray) {
      const result = new URLSearchParams()
      for (const [key, value] of entries) {
        if (Array.isArray(value)) {
          for (const item of value) {
            if (removeNullish && this.isNullish(item)) continue
            result.append(key, item)
          }
        } else {
          if (removeNullish && this.isNullish(value)) continue
          result.append(key, value)
        }
      }
      return result.toString()
    }

    return new URLSearchParams(entries).toString()
  }

  static getApiInfo() {
    return {
      api_name: '60s-api',
      api_version: pkg.version,
      api_docs: 'https://docs.60s-api.viki.moe',
      author: config.author,
      user_group: config.group,
      github_repo: config.github,
      updated: pkg.updateTime,
      updated_at: new Date(pkg.updateTime).getTime(),
    }
  }
}<|MERGE_RESOLUTION|>--- conflicted
+++ resolved
@@ -14,13 +14,9 @@
 type Primitive = boolean | number | string | null | undefined
 
 export class Common {
-<<<<<<< HEAD
   static chromeUA = 'Mozilla/5.0 (Windows NT 10.0; Win64; x64) AppleWebKit/537.36 (KHTML, like Gecko) Chrome/110.0.0.0 Safari/537.36 Edg/110.0.1587.69'
   
-  static buildJson(data: boolean | number | string | object | null, code = 200, message = COMMON_MSG) {
-=======
   static buildJson(data: boolean | number | string | object | null, code = 200) {
->>>>>>> 7f1d4a65
     return {
       code,
       data,
